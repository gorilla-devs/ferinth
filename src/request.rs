--- conflicted
+++ resolved
@@ -14,22 +14,10 @@
         T: DeserializeOwned;
 }
 
-<<<<<<< HEAD
-    /// Perform a GET request to `url` with `query` parameters, and deserialise the response
-    pub(crate) async fn get_with_query<T, K, V>(&self, mut url: Url, query: &[(K, V)]) -> Result<T>
-    where
-        T: DeserializeOwned,
-        K: AsRef<str>,
-        V: AsRef<str>,
-    {
-        url.query_pairs_mut().extend_pairs(query);
-        self.get(url).await
-=======
 #[async_trait]
 impl RequestBuilderCustomSend for RequestBuilder {
     async fn custom_send(self) -> Result<Response> {
         Ok(check_rate_limit(self.send().await?)?.error_for_status()?)
->>>>>>> 75d0a9f7
     }
 
     async fn custom_send_json<T>(self) -> Result<T>
