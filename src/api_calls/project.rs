--- conflicted
+++ resolved
@@ -1,7 +1,3 @@
-<<<<<<< HEAD
-use super::*;
-use crate::structures::project::*;
-=======
 //! API calls related to projects
 //!
 //! [documentation](https://docs.modrinth.com/api-spec/#tag/projects)
@@ -12,7 +8,6 @@
     Body,
 };
 use structures::{project::*, Number, UtcTime};
->>>>>>> 75d0a9f7
 
 impl Ferinth {
     /**
@@ -267,13 +262,7 @@
             .await
     }
 
-<<<<<<< HEAD
-    /// Follow the given `project_id`.
-    ///
-    /// REQUIRES AUTHENTICATION!
-=======
     /// Follow the project of `project_id`
->>>>>>> 75d0a9f7
     ///
     /// REQUIRES AUTHENTICATION!
     pub async fn follow(&self, project_id: &str) -> Result<()> {
