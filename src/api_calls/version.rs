--- conflicted
+++ resolved
@@ -1,14 +1,9 @@
-<<<<<<< HEAD
-use super::*;
-use crate::structures::version::*;
-=======
 //! API calls related to versions
 //!
 //! [documentation](https://docs.modrinth.com/api-spec/#tag/versions)
 
 use super::*;
 use crate::structures::{version::*, UtcTime};
->>>>>>> 75d0a9f7
 
 impl Ferinth {
     /**
