//! [documentation](https://docs.modrinth.com/api-spec)

pub mod misc;
pub mod project;
pub mod search;
pub mod tag;
pub mod team;
pub mod user;
pub mod version;
pub mod version_file;

<<<<<<< HEAD
use crate::{request::API_URL_BASE, url_join_ext::UrlJoinExt, Error, Ferinth, Result};
=======
use crate::{
    request::RequestBuilderCustomSend,
    structures,
    url_ext::{UrlJoinAll, UrlWithQuery},
    Error, Ferinth, Result, API_BASE_URL,
};
>>>>>>> 75d0a9f7

/// Verify that the `inputs` are Modrinth ID or slug compliant
pub fn check_id_slug<S: AsRef<str>>(inputs: &[S]) -> Result<()> {
    for input in inputs {
        // Regex from the [Modrinth documentation](https://docs.modrinth.com/api-spec/#tag/project_model)
        if !lazy_regex::regex_is_match!(r#"^[\w!@$()`.+,"\-']{3,64}$"#, input.as_ref()) {
            return Err(Error::InvalidIDorSlug);
        }
    }
    Ok(())
}

/// Verify that the given `inputs` are SHA1 compliant
pub(crate) fn check_sha1_hash<S: AsRef<str>>(inputs: &[S]) -> Result<()> {
    for input in inputs {
        if !lazy_regex::regex_is_match!("^[a-f0-9]{40}$", input.as_ref()) {
            return Err(Error::InvalidSHA1);
        }
    }
    Ok(())
}<|MERGE_RESOLUTION|>--- conflicted
+++ resolved
@@ -9,16 +9,12 @@
 pub mod version;
 pub mod version_file;
 
-<<<<<<< HEAD
-use crate::{request::API_URL_BASE, url_join_ext::UrlJoinExt, Error, Ferinth, Result};
-=======
 use crate::{
     request::RequestBuilderCustomSend,
     structures,
     url_ext::{UrlJoinAll, UrlWithQuery},
     Error, Ferinth, Result, API_BASE_URL,
 };
->>>>>>> 75d0a9f7
 
 /// Verify that the `inputs` are Modrinth ID or slug compliant
 pub fn check_id_slug<S: AsRef<str>>(inputs: &[S]) -> Result<()> {
